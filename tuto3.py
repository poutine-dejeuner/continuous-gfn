--- conflicted
+++ resolved
@@ -9,13 +9,7 @@
 import torch
 # from torch.profiler import profile, record_function, ProfilerActivity
 
-<<<<<<< HEAD
 from tutoutils import (rbf, plot_samples_and_histogram, tonumpy, get_vram)
-=======
-from tutoutils import (rbf, plot_samples_and_histogram, save_code,
-                            CustomResNet152, tonumpy, stats)
-from nanophoto.models import ScatteringNetwork
->>>>>>> fa558683
 from nanophoto.meep_compute_fom import compute_FOM_parallele
 from nanophoto.get_trained_models import get_cpx_fields_unet_cnn_fompred
 from set_transfo.models import SetTransformer
